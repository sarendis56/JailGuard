--- conflicted
+++ resolved
@@ -14,13 +14,11 @@
 import spacy
 from PIL import Image
 import shutil
-<<<<<<< HEAD
 from minigpt_utils import initialize_model, model_inference
-=======
->>>>>>> 074818e5
 
 def get_method(method_name): 
     try:
+        method = img_aug_dict[method_name]
         method = img_aug_dict[method_name]
     except:
         print('Check your method!!')
@@ -30,7 +28,6 @@
 
 if __name__ == '__main__':
     parser = argparse.ArgumentParser(description='Mask Text Experiment')
-<<<<<<< HEAD
     parser.add_argument('--mutator', default='PL', type=str, help='Horizontal Flip(HF),Vertical Flip(VF),Random Rotation(RR),Crop and Resize(CR),Random Mask(RM),Random Solarization(RS),Random Grayscale(GR),Gaussian Blur(BL), Colorjitter(CJ), Random Posterization(RP) Policy(PL)')
     parser.add_argument('--serial_num', default='287', type=str, help='the serial number of the data under test in the dataset')
     parser.add_argument('--path', default='../dataset/image/dataset', type=str, help='dataset path')
@@ -38,14 +35,6 @@
     parser.add_argument('--response_save_dir', default='./demo_case/response', type=str, help='dir to save the modify results')
     parser.add_argument('--number', default='8', type=str, help='number of generated variants')
     parser.add_argument('--threshold', default=0.025, type=str, help='Threshold of divergence')
-=======
-    parser.add_argument('--mutator', default='RR', type=str, help='Random Mask(RM),Gaussian Blur(GB),Horizontal Flip(HF),Vertical Flip(VF),Crop and Resize(CR),Random Grayscale(RG),Random Rotation(RR),Colorjitter(CJ),Random Solarization(RS),Random Posterization(RP)')
-    parser.add_argument('--path', default='./demo_case/img/input', type=str, help='dir of image input and questions')
-    parser.add_argument('--variant_save_dir', default='./demo_case/img/variant', type=str, help='dir to save the modify results')
-    parser.add_argument('--response_save_dir', default='./demo_case/img/response', type=str, help='dir to save the modify results')
-    parser.add_argument('--number', default='8', type=str, help='number of generated variants')
-    parser.add_argument('--threshold', default=0.0025, type=str, help='Threshold of divergence')
->>>>>>> 074818e5
     args = parser.parse_args()
 
     number=int(args.number)
@@ -61,7 +50,6 @@
     if not os.path.exists(image_path):
         image_path=os.path.join(data_path,'image.jpg')
     for i in range(number):
-<<<<<<< HEAD
         tmp_method=get_method(args.mutator)
         pil_img = Image.open(image_path)
         new_image=tmp_method(img=pil_img)
@@ -98,54 +86,13 @@
         # read_file_in_line(mask_file_list[i])
         save_name=name_list[j].split('.')[0]
         existing_response=[i for i in os.listdir(new_save_dir) if'.png' not in i]
-=======
-        tmp_method=get_method(args.method)
-        image_path=os.path.join(args.path,'image.bmp')
-        question_path=os.path.join(args.path,'question')
-        image = Image.open(image_path)
-        
-        uid_name=str(uuid.uuid4())[:4]
-        target_dir = args.variant_save_dir
-        if len(os.listdir(target_dir))>=number+1: # skip if finished
-            continue
-
-        output_img = tmp_method(image)
-        target_path = os.path.join(target_dir,str(uuid.uuid4())[:6]+'.bmp')
-        output_img.save(target_path)
-    new_question_path=os.path.join(target_dir,'question')
-    if not os.path.exists(new_question_path):
-        shutil.copy(question_path,new_question_path)
-     
-
-    # Step2: query_model 
-    variant_list, name_list= load_dirs_images(args.variant_save_dir)
-    question_path=os.path.join(args.variant_save_dir,'question')
-    f=open(question_path,'r')
-    prompt_list=f.readlines()
-    f.close()
-    prompt=''.join(prompt_list)
-    new_save_dir=args.response_save_dir
-    if not os.path.exists(new_save_dir):
-        os.makedirs(new_save_dir)
-    name_list, variant_list = (list(t) for t in zip(*sorted(zip(name_list,variant_list))))
-    minigpt_chat=load_minigpt4()#TODO: make sure you have replace the 'YOUR_XXX_PATH' in the ./utils/minigpt_utils.py
-    for j in range(len(variant_list)):
-        image=variant_list[j]
-        save_name=name_list[j].split('.')[0]
-        existing_response=[i for i in os.listdir(new_save_dir)]
->>>>>>> 074818e5
         if len(existing_response)>=number:
             continue
         new_save_path=os.path.join(new_save_dir,save_name)
         if not os.path.exists(new_save_path):
 
-<<<<<<< HEAD
             result = model_inference(vis_processor,chat,model,prompts_eval)
 
-=======
-            res_content = query_minigpt(prompt,image,minigpt_chat)
-            
->>>>>>> 074818e5
             f=open(new_save_path,'w')
             f.writelines(result)
             f.close()
