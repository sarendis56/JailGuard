# JailGuard
## TL;DR

we design and implement a universal detection framework for
LLM prompt-based attacks, JailGuard, which effectively identifies various prompt-based attacks on both image and text modalities.
To comprehensively evaluate the detection effect of JailGuard, we construct the first comprehensive LLM prompt-based attack dataset, covering 15 jailbreaking and non-jailbreaking attacks and 11,000 items of data on image and text modalities. Our experiment results show that JailGuard achieves the best detection accuracy of 86.14%/ 82.90% on text/image inputs, significantly outperforming state-of-the-art defense methods by 11.81%-25.74% and 12.20%-21.40%.

*Note that JailGuard is still a prototype, and we will keep improving it and our dataset.*


## Repo Structure

```
- dataset/
    - image
        - dataset
        - dataset-key.pkl
    - text                    
- JailGuard/   
    - demo_case
    - utils
    - main_img.py
    - main_txt.py
- README.md
- requirements.txt    
```

## Setup

JailGuard is implemented on Python 3.9.18.
To install all dependencies, please get into this directory and run the following command.
```
pip install -r requirements.txt
```

<<<<<<< HEAD
To conduct experiments on GPT-3.5(text modality), you need to add your Openai key [here](./JailGuard/utils/config.cfg)
On image, you need to follow [this repo](https://github.com/Unispac/Visual-Adversarial-Examples-Jailbreak-Large-Language-Models) to download and setup MiniGPT-4 first (e.g., [Minigpt-4 config](./JailGuard/utils/minigpt4_eval.yaml)).
Then 
=======
To conduct experiments on GPT-3.5(text modality), you need to add your Openai key [here](./JailGuard/utils/config.cfg).
On image, you need to clone and follow [the visual_adv repo](https://github.com/Unispac/Visual-Adversarial-Examples-Jailbreak-Large-Language-Models) to download and setup MiniGPT-4 first.
Then you need to replace the `YOUR_VISUAL_ADV_REPO` with the directory of the cloned repository and replace `YOUR_CONFIG` with your `eval_configs/minigpt4_eval.yaml` in your cloned visual_adv repo.
>>>>>>> 074818e5

## Usage

JailGuard is very easy to use.
We have provided a demo, you can execute [this script](./JailGuard/main_txt.py) in the installed Python environment to experience the detection results in this [directory](./JailGuard/demo_case)


## Experiment Results

<<<<<<< HEAD
To comprehensively evaluate JailGuard, we construct the first comprehensive LLM prompt-based attack dataset that contains 11,000 items of data covering 15 types of jailbreaking and non-jailbreaking attacks on image and text modalities.
Based on this dataset, we conduct large-scale experiments that spend over 500M paid tokens to compare JailGuard with 12 state-of-the-art (SOTA) jailbreak and non-jailbreak injection detection methods on text and image inputs.
The experimental results indicate that all mutators in JailGuard can effectively identify LLM prompt-based attacks and benign samples on image and text modalities, achieving higher detection accuracy than SOTA.
In addition, the default combination policy of JailGuard further improves the detection results and has separately achieved the best accuracy of 86.14% and 82.90% on text and image inputs, significantly outperforming state-of-the-art defense methods by 11.81%-25.74% and 12.20%-21.40%.
In addition, JailGuard can effectively detect and defend different types of jailbreaking attacks. Among all types of collected attacks, the best detection accuracy in JailGuard ranges from 77% to 100%.
The combination policy in JailGuard can achieve an accuracy of more than 70% on 10 types of text attacks, and the detection accuracy on benign samples is over 80%, which exhibits the best generalization among all mutators and baselines.
=======
To comprehensively evaluate JailGuard, we construct the first multi-modal LLM jailbreaking attack dataset that covers ten types of jailbreak attacks on image and text modalities.
The evaluation on our dataset shows that JailGuard can effectively detect jailbreaking attacks on image and text modalities.
JailGuard has separately achieved the best detection accuracy of 89.38% and 85.42% on image and text inputs, outperforming state-of-the-art defense methods by 15.28%.
In addition, JailGuard can effectively detect and defend different types of jailbreaking attacks.
On all types of collected attacks collected, the best detection accuracy of JailGuard is always more than 70%.
By contrast, the best detection accuracy of the state-of-the-art baseline methods on any collected attacks is lower than JailGuard, and even less than 10% on `GPTsimulator` and `MasterKey-poc` attacks.
We have shared all raw experiment results(generated variants and LLM system responses) [here](https://drive.google.com/file/d/17-qioK5hFfzFkqsW33Sb6u8cjP8fb05B/view?usp=sharing).
>>>>>>> 074818e5

![figure](./misc/repo_fig1.png)

![figure](./misc/repo_fig3.png)
![figure](./misc/repo_fig2.png)

## Reproduction

We have open-sourced our dataset [here](./JailGuard/dataset), you can directly download them by [this link](https://drive.google.com/file/d/1g3VWteNnSvdayuntfL7Dd838PlRpg7B9/view?usp=sharing).

You can use this [script](./JailGuard/main_txt.py) to reproduce experiments on text inputs and this [script](./JailGuard/main_img.py) for image inputs.

Both scripts have 6 parameters:
1. `mutator` is used to target the mutator in defense, you can see the `help` in the scripts to find more details of its available values. The default one is our combination policy, which achieves the best detection results across various attacks.
2. `serial_num` is the serial number of the data under testing. For text dataset, it should be in [0,9999], for image dataset, it should be in [0,999].
3. `variant_save_dir` indicates the directory that you use to save the generated variants
4. `response_save_dir` is the directory that you use to save the LLM system responses
5. `path` is the path of the dataset/data under test.
6. `number` is the number of generated variants (LLM query budgets)
7. `threshold` is the detetion threshold, default is 0.02 for GPT-3.5(text) and 0.025 for MiniGPT-4(image)

You need to assign values for 1/2/3/4 parameters in reproduction<|MERGE_RESOLUTION|>--- conflicted
+++ resolved
@@ -1,7 +1,7 @@
 # JailGuard
 ## TL;DR
 
-we design and implement a universal detection framework for
+We design and implement a universal detection framework for
 LLM prompt-based attacks, JailGuard, which effectively identifies various prompt-based attacks on both image and text modalities.
 To comprehensively evaluate the detection effect of JailGuard, we construct the first comprehensive LLM prompt-based attack dataset, covering 15 jailbreaking and non-jailbreaking attacks and 11,000 items of data on image and text modalities. Our experiment results show that JailGuard achieves the best detection accuracy of 86.14%/ 82.90% on text/image inputs, significantly outperforming state-of-the-art defense methods by 11.81%-25.74% and 12.20%-21.40%.
 
@@ -33,15 +33,9 @@
 pip install -r requirements.txt
 ```
 
-<<<<<<< HEAD
 To conduct experiments on GPT-3.5(text modality), you need to add your Openai key [here](./JailGuard/utils/config.cfg)
 On image, you need to follow [this repo](https://github.com/Unispac/Visual-Adversarial-Examples-Jailbreak-Large-Language-Models) to download and setup MiniGPT-4 first (e.g., [Minigpt-4 config](./JailGuard/utils/minigpt4_eval.yaml)).
 Then 
-=======
-To conduct experiments on GPT-3.5(text modality), you need to add your Openai key [here](./JailGuard/utils/config.cfg).
-On image, you need to clone and follow [the visual_adv repo](https://github.com/Unispac/Visual-Adversarial-Examples-Jailbreak-Large-Language-Models) to download and setup MiniGPT-4 first.
-Then you need to replace the `YOUR_VISUAL_ADV_REPO` with the directory of the cloned repository and replace `YOUR_CONFIG` with your `eval_configs/minigpt4_eval.yaml` in your cloned visual_adv repo.
->>>>>>> 074818e5
 
 ## Usage
 
@@ -51,22 +45,12 @@
 
 ## Experiment Results
 
-<<<<<<< HEAD
 To comprehensively evaluate JailGuard, we construct the first comprehensive LLM prompt-based attack dataset that contains 11,000 items of data covering 15 types of jailbreaking and non-jailbreaking attacks on image and text modalities.
 Based on this dataset, we conduct large-scale experiments that spend over 500M paid tokens to compare JailGuard with 12 state-of-the-art (SOTA) jailbreak and non-jailbreak injection detection methods on text and image inputs.
 The experimental results indicate that all mutators in JailGuard can effectively identify LLM prompt-based attacks and benign samples on image and text modalities, achieving higher detection accuracy than SOTA.
 In addition, the default combination policy of JailGuard further improves the detection results and has separately achieved the best accuracy of 86.14% and 82.90% on text and image inputs, significantly outperforming state-of-the-art defense methods by 11.81%-25.74% and 12.20%-21.40%.
 In addition, JailGuard can effectively detect and defend different types of jailbreaking attacks. Among all types of collected attacks, the best detection accuracy in JailGuard ranges from 77% to 100%.
 The combination policy in JailGuard can achieve an accuracy of more than 70% on 10 types of text attacks, and the detection accuracy on benign samples is over 80%, which exhibits the best generalization among all mutators and baselines.
-=======
-To comprehensively evaluate JailGuard, we construct the first multi-modal LLM jailbreaking attack dataset that covers ten types of jailbreak attacks on image and text modalities.
-The evaluation on our dataset shows that JailGuard can effectively detect jailbreaking attacks on image and text modalities.
-JailGuard has separately achieved the best detection accuracy of 89.38% and 85.42% on image and text inputs, outperforming state-of-the-art defense methods by 15.28%.
-In addition, JailGuard can effectively detect and defend different types of jailbreaking attacks.
-On all types of collected attacks collected, the best detection accuracy of JailGuard is always more than 70%.
-By contrast, the best detection accuracy of the state-of-the-art baseline methods on any collected attacks is lower than JailGuard, and even less than 10% on `GPTsimulator` and `MasterKey-poc` attacks.
-We have shared all raw experiment results(generated variants and LLM system responses) [here](https://drive.google.com/file/d/17-qioK5hFfzFkqsW33Sb6u8cjP8fb05B/view?usp=sharing).
->>>>>>> 074818e5
 
 ![figure](./misc/repo_fig1.png)
 
